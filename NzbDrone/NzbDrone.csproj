﻿<?xml version="1.0" encoding="utf-8"?>
<Project ToolsVersion="4.0" DefaultTargets="Build" xmlns="http://schemas.microsoft.com/developer/msbuild/2003">
  <PropertyGroup>
    <Configuration Condition=" '$(Configuration)' == '' ">Debug</Configuration>
    <Platform Condition=" '$(Platform)' == '' ">x86</Platform>
    <ProductVersion>8.0.30703</ProductVersion>
    <SchemaVersion>2.0</SchemaVersion>
    <ProjectGuid>{D12F7F2F-8A3C-415F-88FA-6DD061A84869}</ProjectGuid>
    <OutputType>Exe</OutputType>
    <AppDesignerFolder>Properties</AppDesignerFolder>
    <RootNamespace>NzbDrone</RootNamespace>
    <AssemblyName>NzbDrone</AssemblyName>
    <TargetFrameworkVersion>v4.0</TargetFrameworkVersion>
    <FileAlignment>512</FileAlignment>
    <TargetFrameworkProfile />
    <IsWebBootstrapper>false</IsWebBootstrapper>
    <PublishUrl>publish\</PublishUrl>
    <Install>true</Install>
    <InstallFrom>Disk</InstallFrom>
    <UpdateEnabled>false</UpdateEnabled>
    <UpdateMode>Foreground</UpdateMode>
    <UpdateInterval>7</UpdateInterval>
    <UpdateIntervalUnits>Days</UpdateIntervalUnits>
    <UpdatePeriodically>false</UpdatePeriodically>
    <UpdateRequired>false</UpdateRequired>
    <MapFileExtensions>true</MapFileExtensions>
    <ApplicationRevision>0</ApplicationRevision>
    <ApplicationVersion>1.0.0.%2a</ApplicationVersion>
    <UseApplicationTrust>false</UseApplicationTrust>
    <BootstrapperEnabled>true</BootstrapperEnabled>
  </PropertyGroup>
  <PropertyGroup Condition=" '$(Configuration)|$(Platform)' == 'Debug|x86' ">
    <PlatformTarget>AnyCPU</PlatformTarget>
    <DebugSymbols>true</DebugSymbols>
    <DebugType>full</DebugType>
    <Optimize>false</Optimize>
    <OutputPath>bin\Debug\</OutputPath>
    <DefineConstants>DEBUG;TRACE</DefineConstants>
    <ErrorReport>prompt</ErrorReport>
    <WarningLevel>4</WarningLevel>
    <UseVSHostingProcess>true</UseVSHostingProcess>
    <CodeAnalysisRuleSet>BasicCorrectnessRules.ruleset</CodeAnalysisRuleSet>
  </PropertyGroup>
  <PropertyGroup Condition=" '$(Configuration)|$(Platform)' == 'Release|x86' ">
    <PlatformTarget>x86</PlatformTarget>
    <DebugType>pdbonly</DebugType>
    <Optimize>true</Optimize>
    <OutputPath>bin\Release\</OutputPath>
    <DefineConstants>TRACE</DefineConstants>
    <ErrorReport>prompt</ErrorReport>
    <WarningLevel>4</WarningLevel>
  </PropertyGroup>
  <PropertyGroup>
    <ApplicationIcon>NzbDrone.ico</ApplicationIcon>
  </PropertyGroup>
  <ItemGroup>
    <Reference Include="Accessibility">
      <EmbedInteropTypes>True</EmbedInteropTypes>
    </Reference>
    <Reference Include="EnvDTE, Version=8.0.0.0, Culture=neutral, PublicKeyToken=b03f5f7f11d50a3a">
      <EmbedInteropTypes>True</EmbedInteropTypes>
    </Reference>
    <Reference Include="EnvDTE80, Version=8.0.0.0, Culture=neutral, PublicKeyToken=b03f5f7f11d50a3a">
      <EmbedInteropTypes>True</EmbedInteropTypes>
    </Reference>
    <Reference Include="Exceptioneer.WindowsFormsClient, Version=1.0.0.812, Culture=neutral, processorArchitecture=MSIL">
      <SpecificVersion>False</SpecificVersion>
      <HintPath>..\Libraries\Exceptioneer.WindowsFormsClient.dll</HintPath>
    </Reference>
    <Reference Include="Ninject">
      <HintPath>..\packages\Ninject.2.2.1.4\lib\net40-Full\Ninject.dll</HintPath>
    </Reference>
    <Reference Include="NLog, Version=2.0.0.0, Culture=neutral, PublicKeyToken=5120e14c03d0593c, processorArchitecture=MSIL">
      <SpecificVersion>False</SpecificVersion>
      <HintPath>..\Libraries\NLog.dll</HintPath>
    </Reference>
    <Reference Include="System" />
    <Reference Include="System.Configuration" />
    <Reference Include="System.Configuration.Install" />
    <Reference Include="System.Core" />
    <Reference Include="System.ServiceProcess" />
    <Reference Include="System.Xml.Linq" />
    <Reference Include="System.Data.DataSetExtensions" />
    <Reference Include="System.Data" />
    <Reference Include="System.Xml" />
  </ItemGroup>
  <ItemGroup>
    <Compile Include="Application.cs" />
<<<<<<< HEAD
    <Compile Include="Model\AuthenticationType.cs" />
    <Compile Include="ProcessInfo.cs" />
=======
    <Compile Include="Model\ApplicationMode.cs" />
    <Compile Include="Model\AuthenticationType.cs" />
    <Compile Include="Model\ProcessInfo.cs" />
>>>>>>> 012fa883
    <Compile Include="Providers\ConsoleProvider.cs" />
    <Compile Include="Providers\DebuggerProvider.cs" />
    <Compile Include="Providers\EnviromentProvider.cs" />
    <Compile Include="NzbDroneService.cs">
      <SubType>Component</SubType>
    </Compile>
    <Compile Include="ProcessAttacher.cs" />
    <Compile Include="Providers\ConfigProvider.cs" />
    <Compile Include="Providers\IISProvider.cs" />
    <Compile Include="Console.cs" />
    <Compile Include="Properties\AssemblyInfo.cs" />
    <Compile Include="Providers\MonitoringProvider.cs" />
    <Compile Include="Providers\ProcessProvider.cs" />
    <Compile Include="Providers\ServiceProvider.cs" />
    <Compile Include="Providers\WebClientProvider.cs" />
    <Compile Include="Router.cs" />
  </ItemGroup>
  <ItemGroup>
    <None Include="app.config" />
    <None Include="packages.config" />
  </ItemGroup>
  <ItemGroup>
    <Content Include="NzbDrone.ico" />
  </ItemGroup>
  <ItemGroup>
    <BootstrapperPackage Include=".NETFramework,Version=v4.0">
      <Visible>False</Visible>
      <ProductName>Microsoft .NET Framework 4 %28x86 and x64%29</ProductName>
      <Install>true</Install>
    </BootstrapperPackage>
    <BootstrapperPackage Include="Microsoft.Net.Client.3.5">
      <Visible>False</Visible>
      <ProductName>.NET Framework 3.5 SP1 Client Profile</ProductName>
      <Install>false</Install>
    </BootstrapperPackage>
    <BootstrapperPackage Include="Microsoft.Net.Framework.3.5.SP1">
      <Visible>False</Visible>
      <ProductName>.NET Framework 3.5 SP1</ProductName>
      <Install>false</Install>
    </BootstrapperPackage>
    <BootstrapperPackage Include="Microsoft.Windows.Installer.3.1">
      <Visible>False</Visible>
      <ProductName>Windows Installer 3.1</ProductName>
      <Install>true</Install>
    </BootstrapperPackage>
  </ItemGroup>
  <ItemGroup />
  <Import Project="$(MSBuildToolsPath)\Microsoft.CSharp.targets" />
  <PropertyGroup>
    <PreBuildEvent>
    </PreBuildEvent>
  </PropertyGroup>
  <!-- To modify your build process, add your task inside one of the targets below and uncomment it. 
       Other similar extension points exist, see Microsoft.Common.targets.
  <Target Name="BeforeBuild">
  </Target>
  <Target Name="AfterBuild">
  </Target>
  -->
</Project><|MERGE_RESOLUTION|>--- conflicted
+++ resolved
@@ -86,14 +86,9 @@
   </ItemGroup>
   <ItemGroup>
     <Compile Include="Application.cs" />
-<<<<<<< HEAD
-    <Compile Include="Model\AuthenticationType.cs" />
-    <Compile Include="ProcessInfo.cs" />
-=======
     <Compile Include="Model\ApplicationMode.cs" />
     <Compile Include="Model\AuthenticationType.cs" />
     <Compile Include="Model\ProcessInfo.cs" />
->>>>>>> 012fa883
     <Compile Include="Providers\ConsoleProvider.cs" />
     <Compile Include="Providers\DebuggerProvider.cs" />
     <Compile Include="Providers\EnviromentProvider.cs" />
