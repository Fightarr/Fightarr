--- conflicted
+++ resolved
@@ -112,14 +112,8 @@
         [Row("The Tonight Show With Jay Leno 2011 04 15 1080i HDTV DD5 1 MPEG2 TrollHD", "The Tonight Show With Jay Leno", 2011, 04, 15)]
         [Row("The.Daily.Show.2010.10.11.Johnny.Knoxville.iTouch-MW", "The.Daily.Show", 2010, 10, 11)]
         [Row("The Daily Show - 2011-04-12 - Gov. Deval Patrick", "The.Daily.Show", 2011, 04, 12)]
-<<<<<<< HEAD
-        [Row("2011.01.10 - Denis Leary - HD TV.mkv", 2011, 1, 10)]
-        [Row("2011.03.13 - Denis Leary - HD TV.mkv", 2011, 3, 13)]
-=======
         [Row("2011.01.10 - Denis Leary - HD TV.mkv","", 2011, 1, 10)]
         [Row("2011.03.13 - Denis Leary - HD TV.mkv", "", 2011, 3, 13)]
-        [Row("2011-03-13 - Denis Leary - HD TV.mkv", "", 2011, 3, 13)]
->>>>>>> 72e8b3ce
         public void episode_daily_parse(string postTitle, string title, int year, int month, int day)
         {
             var result = Parser.ParseEpisodeInfo(postTitle);
