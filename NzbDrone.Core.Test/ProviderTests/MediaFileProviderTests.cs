﻿// ReSharper disable RedundantUsingDirective

using System.Collections.Generic;
using AutoMoq;
using FizzWare.NBuilder;
using FluentAssertions;
using Moq;
using NUnit.Framework;
using NzbDrone.Core.Providers;
using NzbDrone.Core.Providers.Core;
using NzbDrone.Core.Repository;
using NzbDrone.Core.Test.Framework;

namespace NzbDrone.Core.Test.ProviderTests
{
    [TestFixture]
    // ReSharper disable InconsistentNaming
    public class MediaFileProviderTests : TestBase
    {
        [Test]
        public void get_series_files()
        {
            var firstSeriesFiles = Builder<EpisodeFile>.CreateListOfSize(10)
                .All().With(s => s.SeriesId = 12).Build();

            var secondSeriesFiles = Builder<EpisodeFile>.CreateListOfSize(10)
                .All().With(s => s.SeriesId = 20).Build();

            var mocker = new AutoMoqer();

            var database = MockLib.GetEmptyDatabase(true);


            database.InsertMany(firstSeriesFiles);
            database.InsertMany(secondSeriesFiles);

            mocker.SetConstant(database);

            var result = mocker.Resolve<MediaFileProvider>().GetSeriesFiles(12);


            result.Should().HaveSameCount(firstSeriesFiles);
        }

        [Test]
        public void get_season_files()
        {
            var firstSeriesFiles = Builder<EpisodeFile>.CreateListOfSize(10)
                .All()
                .With(s => s.SeriesId = 12)
                .With(s => s.SeasonNumber = 1)
                .Build();

            var secondSeriesFiles = Builder<EpisodeFile>.CreateListOfSize(10)
                .All()
                .With(s => s.SeriesId = 12)
                .With(s => s.SeasonNumber = 2)
                .Build();

            var mocker = new AutoMoqer();

            var database = MockLib.GetEmptyDatabase(true);

            database.InsertMany(firstSeriesFiles);
            database.InsertMany(secondSeriesFiles);

            mocker.SetConstant(database);

            var result = mocker.Resolve<MediaFileProvider>().GetSeasonFiles(12, 1);

            result.Should().HaveSameCount(firstSeriesFiles);
        }

        [Test]
        public void Scan_series_should_skip_series_with_no_episodes()
        {
            var mocker = new AutoMoqer(MockBehavior.Strict);

            var series = Builder<Series>.CreateNew()
                .With(s => s.SeriesId = 12).Build();

            mocker.GetMock<EpisodeProvider>()
                .Setup(c => c.GetEpisodeBySeries(12))
                .Returns(new List<Episode>());

            mocker.GetMock<MediaFileProvider>()
                .Setup(e => e.RepairLinks()).Returns(0);

            mocker.GetMock<MediaFileProvider>()
                .Setup(e => e.DeleteOrphaned()).Returns(0);

            mocker.GetMock<DiskProvider>()
<<<<<<< HEAD
                .Setup(c => c.FolderExists(It.IsAny<string>()))
                .Returns(true);
            
            var series = Builder<Series>.CreateNew()
                .With(s => s.SeriesId = 12).Build();
=======
                .Setup(s => s.FolderExists(series.Path))
                .Returns(true);
>>>>>>> a8271999

            //Act
            mocker.Resolve<DiskScanProvider>().Scan(series);

            //Assert
            mocker.VerifyAllMocks();

        }

        [Test]
        [TestCase("Law & Order: Criminal Intent - S10E07 - Icarus [HDTV]", "Law & Order- Criminal Intent - S10E07 - Icarus [HDTV]")]
        public void CleanFileName(string name, string expectedName)
        {
            //Act
            var result = MediaFileProvider.CleanFilename(name);

            //Assert
            Assert.AreEqual(expectedName, result);
        }

        [Test]
        public void CleanEpisodesWithNonExistantFiles()
        {
            //Setup
            var episodes = Builder<Episode>.CreateListOfSize(10).Build();

            var mocker = new AutoMoqer();
            var database = MockLib.GetEmptyDatabase(true);
            mocker.SetConstant(database);
            database.InsertMany(episodes);

            //Act
            var removedLinks = mocker.Resolve<MediaFileProvider>().RepairLinks();
            var result = database.Fetch<Episode>();

            //Assert
            result.Should().HaveSameCount(episodes);
            result.Should().OnlyContain(e => e.EpisodeFileId == 0);
            removedLinks.Should().Be(10);
        }

        [Test]
        public void DeleteOrphanedEpisodeFiles()
        {
            //Setup
            var episodeFiles = Builder<EpisodeFile>.CreateListOfSize(10).Build();
            var episodes = Builder<Episode>.CreateListOfSize(5).Build();

            var mocker = new AutoMoqer();
            var database = MockLib.GetEmptyDatabase(true);
            mocker.SetConstant(database);
            database.InsertMany(episodes);
            database.InsertMany(episodeFiles);

            //Act
            mocker.Resolve<MediaFileProvider>().DeleteOrphaned();
            var result = database.Fetch<EpisodeFile>();

            //Assert
            result.Should().HaveCount(5);
            result.Should().OnlyContain(e => e.EpisodeFileId > 0);
        }

        [Test]
        [TestCase("30 Rock - S01E05 - Episode Title", 1, true, "Season %0s", @"C:\Test\30 Rock\Season 01\30 Rock - S01E05 - Episode Title.mkv")]
        [TestCase("30 Rock - S01E05 - Episode Title", 1, true, "Season %s", @"C:\Test\30 Rock\Season 1\30 Rock - S01E05 - Episode Title.mkv")]
        [TestCase("30 Rock - S01E05 - Episode Title", 1, false, "Season %0s", @"C:\Test\30 Rock\30 Rock - S01E05 - Episode Title.mkv")]
        [TestCase("30 Rock - S01E05 - Episode Title", 1, false, "Season %s", @"C:\Test\30 Rock\30 Rock - S01E05 - Episode Title.mkv")]
        [TestCase("30 Rock - S01E05 - Episode Title", 1, true, "ReallyUglySeasonFolder %s", @"C:\Test\30 Rock\ReallyUglySeasonFolder 1\30 Rock - S01E05 - Episode Title.mkv")]
        public void CalculateFilePath_SeasonFolder_SingleNumber(string filename, int seasonNumber, bool useSeasonFolder, string seasonFolderFormat, string expectedPath)
        {
            //Setup
            var fakeSeries = Builder<Series>.CreateNew()
                .With(s => s.Title = "30 Rock")
                .With(s => s.Path = @"C:\Test\30 Rock")
                .With(s => s.SeasonFolder = useSeasonFolder)
                .Build();

            var mocker = new AutoMoqer();
            mocker.GetMock<ConfigProvider>().Setup(e => e.SortingSeasonFolderFormat).Returns(seasonFolderFormat);

            //Act
            var result = mocker.Resolve<MediaFileProvider>().CalculateFilePath(fakeSeries, 1, filename, ".mkv");

            //Assert
            Assert.AreEqual(expectedPath, result.FullName);
        }

        [Test]
        public void DeleteEpisodeFile()
        {
            //Setup
            var episodeFiles = Builder<EpisodeFile>.CreateListOfSize(10).Build();

            var mocker = new AutoMoqer();
            var database = MockLib.GetEmptyDatabase(true);
            mocker.SetConstant(database);
            database.InsertMany(episodeFiles);

            //Act
            mocker.Resolve<MediaFileProvider>().Delete(1);
            var result = database.Fetch<EpisodeFile>();

            //Assert
            result.Should().HaveCount(9);
            result.Should().NotContain(e => e.EpisodeFileId == 1);
        }
    }
}<|MERGE_RESOLUTION|>--- conflicted
+++ resolved
@@ -1,4 +1,4 @@
-﻿// ReSharper disable RedundantUsingDirective
+// ReSharper disable RedundantUsingDirective
 
 using System.Collections.Generic;
 using AutoMoq;
@@ -76,9 +76,6 @@
         {
             var mocker = new AutoMoqer(MockBehavior.Strict);
 
-            var series = Builder<Series>.CreateNew()
-                .With(s => s.SeriesId = 12).Build();
-
             mocker.GetMock<EpisodeProvider>()
                 .Setup(c => c.GetEpisodeBySeries(12))
                 .Returns(new List<Episode>());
@@ -90,16 +87,11 @@
                 .Setup(e => e.DeleteOrphaned()).Returns(0);
 
             mocker.GetMock<DiskProvider>()
-<<<<<<< HEAD
                 .Setup(c => c.FolderExists(It.IsAny<string>()))
                 .Returns(true);
             
             var series = Builder<Series>.CreateNew()
                 .With(s => s.SeriesId = 12).Build();
-=======
-                .Setup(s => s.FolderExists(series.Path))
-                .Returns(true);
->>>>>>> a8271999
 
             //Act
             mocker.Resolve<DiskScanProvider>().Scan(series);
